#=
Tools for repeated games

Authors: Chase Coleman

This file contains code to build and manage repeated games

It currently only has tools for solving two player repeated
games, but could be extended to do more with some effort.
=#

"""
    RepeatedGame{N,T}

Type representing an N-player repeated game.

# Fields

- `sg::NormalFormGame{N, T}` : The stage game used to create the repeated game.
- `delta::Float64` : The common discount rate at which all players discount the
  future.
"""
struct RepeatedGame{N, T<:Real}
    sg::NormalFormGame{N, T}
    delta::Float64
end

# Type alias for 2 player game
"""
    RepGame2

Type representing a 2-player repeated game; alias for `RepeatedGame{2}`.
"""
const RepGame2 = RepeatedGame{2}

#
# Helper Functions (for 2 players)
#

"""
    RepeatedGame(p1, p2, delta)

Helper constructor that builds a repeated game for two players.

# Arguments

- `p1::Player` : The first player.
- `p2::Player` : The second player.
- `delta::Float64` : The common discount rate at which all players discount the
  future.

# Returns

- `::RepeatedGame` : The repeated game.
"""
RepeatedGame(p1::Player, p2::Player, delta::Float64) =
    RepeatedGame(NormalFormGame((p1, p2)), delta)

"""
    unpack(rpd)

Helper function that unpacks the elements of a repeated game.

# Arguments

- `rpd::RepeatedGame` : The repeated game.

# Returns

- `::Tuple{NormalFormGame, Float64}` : A tuple containing the stage game
  and the delta.
"""
unpack(rpd::RepeatedGame) = (rpd.sg, rpd.delta)

# Flow utility in terms of the players actions
flow_u_1(rpd::RepGame2, a1::Int, a2::Int) =
    rpd.sg.players[1].payoff_array[a1, a2]
flow_u_2(rpd::RepGame2, a1::Int, a2::Int) =
    rpd.sg.players[2].payoff_array[a2, a1]
flow_u(rpd::RepGame2, a1::Int, a2::Int) =
    [flow_u_1(rpd, a1, a2), flow_u_2(rpd, a1, a2)]

# Computes each players best deviation given an opponent's action
best_dev_i(rpd::RepGame2, i::Int, aj::Int) =
    indmax(rpd.sg.players[i].payoff_array[:, aj])
best_dev_1(rpd::RepGame2, a2::Int) = best_dev_i(rpd, 1, a2)
best_dev_2(rpd::RepGame2, a1::Int) = best_dev_i(rpd, 2, a1)

# Computes the payoff of the best deviation
best_dev_payoff_i(rpd::RepGame2, i::Int, aj::Int) =
    maximum(rpd.sg.players[i].payoff_array[:, aj])
best_dev_payoff_1(rpd::RepGame2, a2::Int) =
    maximum(rpd.sg.players[1].payoff_array[:, a2])
best_dev_payoff_2(rpd::RepGame2, a1::Int) =
    maximum(rpd.sg.players[2].payoff_array[:, a1])

"""
    unitcircle(npts)

Places `npts` equally spaced points along the 2 dimensional unit circle and
returns the points with x coordinates in first column and y coordinates in
second column.

# Arguments

- `npts::Int` : Number of points to be placed.

# Returns

- `pts::Matrix{Float64}` : Matrix of shape `(nH, 2)` containing the coordinates
  of the points.
"""
function unitcircle(npts::Int)
    # Want our points placed on [0, 2π]
    incr = 2π / npts
    degrees = 0.0:incr:2π

    # Points on circle
    pts = Array{Float64}(npts, 2)
    for i=1:npts
        x = degrees[i]
        pts[i, 1] = cos(x)
        pts[i, 2] = sin(x)
    end
    return pts
end

"""
    initialize_sg_hpl(nH, o, r)

Initializes subgradients, extreme points and hyperplane levels for the
approximation of the convex value set of a 2 player repeated game.

# Arguments

- `nH::Int` : Number of subgradients used for the approximation.
- `o::Vector{Float64}` : Origin for the approximation.
- `r::Float64` : Radius for the approximation.

# Returns

- `C::Vector{Float64}` : Vector of length `nH` containing the hyperplane
  levels.
- `H::Matrix{Float64}` : Matrix of shape `(nH, 2)` containing the subgradients.
- `Z::Matrix{Float64}` : Matrix of shape `(nH, 2)` containing the extreme
  points of the value set.
"""
function initialize_sg_hpl(nH::Int, o::Vector{Float64}, r::Float64)
    # First create unit circle
    H = unitcircle(nH)
    HT = H'

    # Choose origin and radius for big approximation
    Z = Array{Float64}(2, nH)
    for i=1:nH
        # We know that players can ever get worse than their
        # lowest punishment, so ignore anything below that
        Z[1, i] = o[1] + r*HT[1, i]
        Z[2, i] = o[2] + r*HT[2, i]
    end

    # Corresponding hyperplane levels
    C = squeeze(sum(HT .* Z, 1), 1)

    return C, H, Z
end

"""
    initialize_sg_hpl(rpd, nH)

Initializes subgradients, extreme points and hyperplane levels for the
approximation of the convex value set of a 2 player repeated game by choosing
an appropriate origin and radius.

# Arguments

- `rpd::RepeatedGame` : Two player repeated game.
- `nH::Int` : Number of subgradients used for the approximation.

# Returns

- `C::Vector{Float64}` : Vector of length `nH` containing the hyperplane
  levels.
- `H::Matrix{Float64}` : Matrix of shape `(nH, 2)` containing the subgradients.
- `Z::Matrix{Float64}` : Matrix of shape `(nH, 2)` containing the extreme
  points of the value set.
"""
function initialize_sg_hpl(rpd::RepeatedGame, nH::Int)
    # Choose the origin to be mean of max and min payoffs
    p1_min, p1_max = extrema(rpd.sg.players[1].payoff_array)
    p2_min, p2_max = extrema(rpd.sg.players[2].payoff_array)

    o = [(p1_min + p1_max)/2.0, (p2_min + p2_max)/2.0]
    r1 = max((p1_max - o[1])^2, (o[1] - p1_min)^2)
    r2 = max((p2_max - o[2])^2, (o[2] - p2_min)^2)
    r = sqrt(r1 + r2)

    return initialize_sg_hpl(nH, o, r)
end

#
# Linear Programming Functions
#
"""
    initialize_LP_matrices(rpd, H)

Initialize matrices for the linear programming problems.

# Arguments

- `rpd::RepeatedGame` : Two player repeated game.
- `H::Matrix{Float64}` : Matrix of shape `(nH, 2)` containing the subgradients
   used to approximate the value set, where `nH` is the number of subgradients.

# Returns

- `c::Vector{Float64}` : Vector of length `nH` used to determine which
  subgradient should be used, where `nH` is the number of subgradients.
- `A::Matrix{Float64}` : Matrix of shape `(nH+2, 2)` with nH set constraints
  and to be filled with 2 additional incentive compatibility constraints.
- `b::Vector{Float64}` : Vector of length `nH+2` to be filled with the values
  for the constraints.
"""
function initialize_LP_matrices(rpd::RepGame2, H::Matrix{Float64})
    # Need total number of subgradients
    nH = size(H, 1)

    # Create the c vector (objective)
    c = zeros(2)

    # Create the A matrix (constraints)
    A_H = H
    A_IC_1 = zeros(1, 2)
    A_IC_2 = zeros(1, 2)
    A_IC_1[1, 1] = -rpd.delta
    A_IC_2[1, 2] = -rpd.delta
    A = vcat(A_H, A_IC_1, A_IC_2)

    # Create the b vector (constraints)
    b = Array{Float64}(nH + 2)

    return c, A, b
end

"""
    worst_value_i(rpd, H, C, i)

Given a constraint w ∈ W, this finds the worst possible payoff for agent i.

# Arguments

- `rpd::RepGame2` : Two player repeated game.
- `H::Matrix{Float64}` : Matrix of shape `(nH, 2)` containing the subgradients
   here `nH` is the number of subgradients.
- `C::Vector{Float64}` : The array containing the hyperplane levels.
- `i::Int` : The player of interest.
- `lp_solver::AbstractMathProgSolver` : Allows users to choose a particular
  solver for linear programming problems. Options include ClpSolver(),
  CbcSolver(), GLPKSolverLP() and GurobiSolver(). By default, it choooses
  ClpSolver().

# Returns

- `out::Float64` : Worst possible payoff for player i.
"""
function worst_value_i(rpd::RepGame2, H::Matrix{Float64},
                       C::Vector{Float64}, i::Int,
                       lp_solver::MathProgBase.AbstractMathProgSolver=
                       ClpSolver())
    # Objective depends on which player we are minimizing
    c = zeros(2)
    c[i] = 1.0

    # Lower and upper bounds for w
    lb = [-Inf, -Inf]
    ub = [Inf, Inf]

    lpout = linprog(c, H, '<', C, lb, ub, lp_solver)
    if lpout.status == :Optimal
        out = lpout.sol[i]
    else
        out = minimum(rpd.sg.players[i].payoff_array)
    end

    return out
end

"See worst_value_i for documentation"
worst_value_1(rpd::RepGame2, H::Matrix{Float64}, C::Vector{Float64},
              lp_solver::MathProgBase.AbstractMathProgSolver=ClpSolver()) =
    worst_value_i(rpd, H, C, 1, lp_solver)
"See worst_value_i for documentation"
worst_value_2(rpd::RepGame2, H::Matrix{Float64}, C::Vector{Float64},
              lp_solver::MathProgBase.AbstractMathProgSolver=ClpSolver()) =
    worst_value_i(rpd, H, C, 2, lp_solver)

#
# Outer Hyper Plane Approximation
#
"""
    outerapproximation(rpd; nH=32, tol=1e-8, maxiter=500, check_pure_nash=true,
                       verbose=false, nskipprint=50,
                       plib=getlibraryfor(2, Float64),
                       lp_solver=ClpSolver())

Approximates the set of equilibrium value set for a repeated game with the
outer hyperplane approximation described by Judd, Yeltekin, Conklin (2002).

# Arguments

- `rpd::RepGame2` : Two player repeated game.
- `nH::Int` : Number of subgradients used for the approximation.
- `tol::Float64` : Tolerance in differences of set.
- `maxiter::Int` : Maximum number of iterations.
- `check_pure_nash`: Whether to perform a check about whether a pure Nash
  equilibrium exists.
- `verbose::Bool` : Whether to display updates about iterations and distance.
- `nskipprint::Int` : Number of iterations between printing information
  (assuming verbose=true).
- `plib::PolyhedraLibrary`: Allows users to choose a particular package for
  the geometry computations.
  (See [Polyhedra.jl](https://github.com/JuliaPolyhedra/Polyhedra.jl)
  docs for more info). By default, it chooses to use `SimplePolyhedraLibrary`.
- `lp_solver::AbstractMathProgSolver` : Allows users to choose a particular
  solver for linear programming problems. Options include ClpSolver(),
  CbcSolver(), GLPKSolverLP() and GurobiSolver(). By default, it choooses
  ClpSolver().

# Returns

- `vertices::Matrix{Float64}` : Vertices of the outer approximation of the
  value set.
"""
<<<<<<< HEAD
function outerapproximation(
        rpd::RepGame2; nH=32, tol::Float64=1e-8, maxiter=500,
        check_pure_nash=true, verbose=false, nskipprint=50,
        plib::Polyhedra.PolyhedraLibrary=getlibraryfor(Val{2}, Float64),
        lp_solver::MathProgBase.AbstractMathProgSolver=ClpSolver()
    )
=======
function outerapproximation(rpd::RepGame2; nH::Int=32, tol::Float64=1e-8,
                             maxiter::Int=500, check_pure_nash::Bool=true,
                             verbose::Bool=false, nskipprint::Int=50,
                             plib::Polyhedra.PolyhedraLibrary=
                             getlibraryfor(2, Float64),
                             lp_solver::MathProgBase.AbstractMathProgSolver=
                             ClpSolver())
>>>>>>> 537084b0
    # Long unpacking of stuff
    sg, delta = unpack(rpd)
    p1, p2 = sg.players
    po_1, po_2 = p1.payoff_array, p2.payoff_array
    p1_minpayoff, p1_maxpayoff = extrema(po_1)
    p2_minpayoff, p2_maxpayoff = extrema(po_2)

    # Check to see whether at least one pure strategy NE exists
    pure_nash_exists = check_pure_nash ? length(pure_nash(sg; ntofind=1)) > 0 :
                       true
    if !pure_nash_exists
        error("No pure action Nash equilibrium exists in stage game")
    end

    # Get number of actions for each player and create action space
    nA1, nA2 = num_actions(p1), num_actions(p2)
    nAS = nA1 * nA2
    AS = QuantEcon.gridmake(1:nA1, 1:nA2)

    # Create the unit circle, points, and hyperplane levels
    C, H, Z = initialize_sg_hpl(rpd, nH)
    Cnew = copy(C)

    # Create matrices for linear programming
    c, A, b = initialize_LP_matrices(rpd, H)

    # bounds on w are [-Inf, Inf] while bounds on slack are [0, Inf]
    lb = [-Inf, -Inf]
    ub = [Inf, Inf]

    # Set iterative parameters and iterate until converged
    iter, dist = 0, 10.0
    while (iter < maxiter) & (dist > tol)
        # Compute the current worst values for each agent
        _w1 = worst_value_1(rpd, H, C, lp_solver)
        _w2 = worst_value_2(rpd, H, C, lp_solver)

        # Update all set constraints -- Copies elements 1:nH of C into b
        copy!(b, 1, C, 1, nH)

        # Iterate over all subgradients
        for ih=1:nH
            #
            # Subgradient specific instructions
            #
            h1, h2 = H[ih, :]

            # Put the right objective into c (negative because want maximize)
            c[1] = -h1
            c[2] = -h2

            # Allocate space to store all solutions
            Cia = Array{Float64}(nAS)
            Wia = Array{Float64}(2, nAS)
            for ia=1:nAS
                #
                # Action specific instruction
                #
                a1, a2 = AS[ia, :]

                # Update incentive constraints
                b[nH+1] = (1-delta)*flow_u_1(rpd, a1, a2) -
                          (1-delta)*best_dev_payoff_1(rpd, a2) - delta*_w1
                b[nH+2] = (1-delta)*flow_u_2(rpd, a1, a2) -
                          (1-delta)*best_dev_payoff_2(rpd, a1) - delta*_w2

                # Solve corresponding linear program
                lpout = linprog(c, A, '<', b, lb, ub, lp_solver)
                if lpout.status == :Optimal
                    # Pull out optimal value and compute
                    w_sol = lpout.sol
                    value = (1-delta)*flow_u(rpd, a1, a2) + delta*w_sol

                    # Save hyperplane level and continuation promises
                    Cia[ia] = h1*value[1] + h2*value[2]
                    Wia[:, ia] = value
                else
                    Cia[ia] = -Inf
                end
            end

            # Action which pushes furthest in direction h_i
            astar = indmax(Cia)
            a1star, a2star = AS[astar, :]

            # Get hyperplane level and continuation value
            Cstar = Cia[astar]
            Wstar = Wia[:, astar]
            if Cstar > -1e15
                Cnew[ih] = Cstar
            else
                error("Failed to find feasible action/continuation pair")
            end

            # Update the points
            Z[:, ih] = (1-delta)*flow_u(rpd, a1star, a2star) + delta*[Wstar[1],
                        Wstar[2]]
        end

        # Update distance and iteration counter
        dist = maximum(abs, C - Cnew)
        iter += 1

        if verbose && mod(iter, nskipprint) == 0
            println("$iter\t$dist\t($_w1, $_w2)")
        end

        if iter >= maxiter
            warn("Maximum Iteration Reached")
        end

        # Update hyperplane levels
        copy!(C, Cnew)
    end


    # Given the H-representation `(H, C)` of the computed polytope of
    # equilibrium payoff profiles, we obtain its V-representation `vertices`
    # using Polyhedra.jl (it uses `plib` which was chosen for computations)
    p = polyhedron(SimpleHRepresentation(H, C), plib)
    vrep = SimpleVRepresentation(p)
    vertices = vrep.V::Matrix{Float64}

    # Reduce the number of vertices by rounding points to the tolerance
    tol_int = round(Int, abs(log10(tol))) - 1

    # Find vertices that are unique within tolerance level
    vertices = unique(round.(vertices, tol_int), 1)

    return vertices
end<|MERGE_RESOLUTION|>--- conflicted
+++ resolved
@@ -331,22 +331,12 @@
 - `vertices::Matrix{Float64}` : Vertices of the outer approximation of the
   value set.
 """
-<<<<<<< HEAD
 function outerapproximation(
-        rpd::RepGame2; nH=32, tol::Float64=1e-8, maxiter=500,
-        check_pure_nash=true, verbose=false, nskipprint=50,
+        rpd::RepGame2; nH::Int=32, tol::Float64=1e-8, maxiter::Int=500,
+        check_pure_nash::Bool=true, verbose::Bool=false, nskipprint::Int=50,
         plib::Polyhedra.PolyhedraLibrary=getlibraryfor(Val{2}, Float64),
         lp_solver::MathProgBase.AbstractMathProgSolver=ClpSolver()
     )
-=======
-function outerapproximation(rpd::RepGame2; nH::Int=32, tol::Float64=1e-8,
-                             maxiter::Int=500, check_pure_nash::Bool=true,
-                             verbose::Bool=false, nskipprint::Int=50,
-                             plib::Polyhedra.PolyhedraLibrary=
-                             getlibraryfor(2, Float64),
-                             lp_solver::MathProgBase.AbstractMathProgSolver=
-                             ClpSolver())
->>>>>>> 537084b0
     # Long unpacking of stuff
     sg, delta = unpack(rpd)
     p1, p2 = sg.players
